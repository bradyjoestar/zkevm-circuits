[package]
name = "eth-types"
version = "0.1.0"
edition = "2021"
authors = ["The appliedzkp team"]

[dependencies]
ethers-core = "0.6"
ethers-providers = "0.6"
hex = "0.4"
lazy_static = "1.4"
<<<<<<< HEAD
halo2_proofs = { git = "https://github.com/scroll-tech/halo2.git", rev = "37d0c7e" }
=======
halo2_proofs = { version = "0.1.0-beta.1" }
>>>>>>> a66b76bd
regex = "1.5.4"
serde = {version = "1.0.130", features = ["derive"] }
serde_json = "1.0.66"
uint = "0.9.1"
itertools = "0.10"<|MERGE_RESOLUTION|>--- conflicted
+++ resolved
@@ -9,11 +9,7 @@
 ethers-providers = "0.6"
 hex = "0.4"
 lazy_static = "1.4"
-<<<<<<< HEAD
-halo2_proofs = { git = "https://github.com/scroll-tech/halo2.git", rev = "37d0c7e" }
-=======
 halo2_proofs = { version = "0.1.0-beta.1" }
->>>>>>> a66b76bd
 regex = "1.5.4"
 serde = {version = "1.0.130", features = ["derive"] }
 serde_json = "1.0.66"
