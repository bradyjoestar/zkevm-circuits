--- conflicted
+++ resolved
@@ -61,8 +61,6 @@
     let start: usize = *START_BLOCK;
     let end: usize = *END_BLOCK;
     for blk in start..=end {
-<<<<<<< HEAD
-=======
         let block_num = blk as u64;
         log::info!("test evm circuit, block number: {}", block_num);
         let cli = get_client();
@@ -88,7 +86,6 @@
             block_num,
             result
         );
->>>>>>> 6ea29112
     }
 }
 
