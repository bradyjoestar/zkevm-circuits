--- conflicted
+++ resolved
@@ -5,7 +5,7 @@
     operation::{OperationContainer, RWCounter},
     Error,
 };
-use eth_types::{Address, Hash, Word};
+use eth_types::{Address, Hash, Word, U256};
 use std::collections::{BTreeMap, HashMap};
 
 /// Context of a [`Block`] which can mutate in a [`Transaction`].
@@ -59,18 +59,6 @@
     pub difficulty: Word,
     /// base fee
     pub base_fee: Word,
-<<<<<<< HEAD
-=======
-    /// Container of operations done in this block.
-    pub container: OperationContainer,
-    /// Transactions contained in the block
-    pub txs: Vec<Transaction>,
-    /// Copy events in this block.
-    pub copy_events: Vec<CopyEvent>,
-    /// Inputs to the SHA3 opcode
-    pub sha3_inputs: Vec<Vec<u8>>,
-    code: HashMap<Hash, Vec<u8>>,
->>>>>>> 1e9bc96a
 }
 impl BlockHead {
     /// Create a new block.
@@ -99,14 +87,6 @@
             timestamp: eth_block.timestamp,
             difficulty: eth_block.difficulty,
             base_fee: eth_block.base_fee_per_gas.unwrap_or_default(),
-<<<<<<< HEAD
-=======
-            container: OperationContainer::new(),
-            txs: Vec::new(),
-            copy_events: Vec::new(),
-            code: HashMap::new(),
-            sha3_inputs: Vec::new(),
->>>>>>> 1e9bc96a
         })
     }
 }
@@ -125,6 +105,8 @@
     pub copy_events: Vec<CopyEvent>,
     /// ..
     pub code: HashMap<Hash, Vec<u8>>,
+    /// Inputs to the SHA3 opcode
+    pub sha3_inputs: Vec<Vec<u8>>,
 }
 
 impl Block {
@@ -145,6 +127,11 @@
         &self.txs
     }
 
+    /// Return the chain id.
+    pub fn chain_id(&self) -> U256 {
+        self.headers.iter().next().unwrap().1.number
+    }
+
     #[cfg(test)]
     pub fn txs_mut(&mut self) -> &mut Vec<Transaction> {
         &mut self.txs
