//! Definition of each opcode of the EVM.
use crate::{
    circuit_input_builder::{CircuitInputStateRef, ExecStep},
    error::{ExecError, OogError},
    evm::OpcodeId,
    operation::{
        AccountField, AccountOp, CallContextField, TxAccessListAccountOp, TxReceiptField,
        TxRefundOp, RW,
    },
    state_db::CodeDB,
    Error,
};
use core::fmt::Debug;
use eth_types::{
    evm_types::{GasCost, MAX_REFUND_QUOTIENT_OF_GAS_USED},
    evm_unimplemented, GethExecStep, ToAddress, ToWord, Word,
};
use ethers_core::utils::get_contract_address;
use keccak256::EMPTY_HASH;

use crate::util::CHECK_MEM_STRICT;

#[cfg(any(feature = "test", test))]
pub use self::sha3::sha3_tests::{gen_sha3_code, MemoryKind};

mod address;
mod balance;
mod calldatacopy;
mod calldataload;
mod calldatasize;
mod caller;
mod callop;
mod callvalue;
mod chainid;
mod codecopy;
mod codesize;
mod create;
mod dup;
mod exp;
mod extcodecopy;
mod extcodehash;
mod extcodesize;
mod gasprice;
mod logs;
mod mload;
mod mstore;
mod number;
mod origin;
mod return_revert;
mod returndatacopy;
mod returndatasize;
mod selfbalance;
mod sha3;
mod sload;
mod sstore;
mod stackonlyop;
mod stop;
mod swap;

mod error_invalid_jump;
mod error_invalid_opcode;
mod error_oog_call;
<<<<<<< HEAD
mod error_oog_dynamic_memory;
=======
mod error_oog_exp;
>>>>>>> 2e41e950
mod error_oog_log;
mod error_oog_sload_sstore;
mod error_oog_static_memory;
mod error_precompile_failed;
mod error_return_data_outofbound;
mod error_stack_oog_constant;
mod error_write_protection;

#[cfg(test)]
mod memory_expansion_test;

use self::sha3::Sha3;
use crate::precompile::is_precompiled;
use address::Address;
use balance::Balance;
use calldatacopy::Calldatacopy;
use calldataload::Calldataload;
use calldatasize::Calldatasize;
use caller::Caller;
use callop::CallOpcode;
use callvalue::Callvalue;
use codecopy::Codecopy;
use codesize::Codesize;
use create::Create;
use dup::Dup;
use error_invalid_jump::InvalidJump;
use error_invalid_opcode::InvalidOpcode;
use error_oog_call::OOGCall;
<<<<<<< HEAD
use error_oog_dynamic_memory::OOGDynamicMemory;
=======
use error_oog_exp::OOGExp;
>>>>>>> 2e41e950
use error_oog_log::ErrorOOGLog;
use error_oog_sload_sstore::OOGSloadSstore;
use error_oog_static_memory::OOGStaticMemory;
use error_precompile_failed::PrecompileFailed;
use error_return_data_outofbound::ErrorReturnDataOutOfBound;
use error_stack_oog_constant::ErrorStackOogConstant;
use error_write_protection::ErrorWriteProtection;
use exp::Exponentiation;
use extcodecopy::Extcodecopy;
use extcodehash::Extcodehash;
use extcodesize::Extcodesize;
use gasprice::GasPrice;
use logs::Log;
use mload::Mload;
use mstore::Mstore;
use origin::Origin;
use return_revert::ReturnRevert;
use returndatacopy::Returndatacopy;
use returndatasize::Returndatasize;
use selfbalance::Selfbalance;
use sload::Sload;
use sstore::Sstore;
use stackonlyop::StackOnlyOpcode;
use stop::Stop;
use swap::Swap;

/// Generic opcode trait which defines the logic of the
/// [`Operation`](crate::operation::Operation) that should be generated for one
/// or multiple [`ExecStep`](crate::circuit_input_builder::ExecStep) depending
/// of the [`OpcodeId`] it contains.
pub trait Opcode: Debug {
    /// Generate the associated [`MemoryOp`](crate::operation::MemoryOp)s,
    /// [`StackOp`](crate::operation::StackOp)s, and
    /// [`StorageOp`](crate::operation::StorageOp)s associated to the Opcode
    /// is implemented for.
    fn gen_associated_ops(
        state: &mut CircuitInputStateRef,
        geth_steps: &[GethExecStep],
    ) -> Result<Vec<ExecStep>, Error>;
}

#[derive(Debug, Copy, Clone)]
struct Dummy;

impl Opcode for Dummy {
    fn gen_associated_ops(
        state: &mut CircuitInputStateRef,
        geth_steps: &[GethExecStep],
    ) -> Result<Vec<ExecStep>, Error> {
        Ok(vec![state.new_step(&geth_steps[0])?])
    }
}

type FnGenAssociatedOps = fn(
    state: &mut CircuitInputStateRef,
    geth_steps: &[GethExecStep],
) -> Result<Vec<ExecStep>, Error>;

fn fn_gen_associated_ops(opcode_id: &OpcodeId) -> FnGenAssociatedOps {
    if opcode_id.is_push() {
        return StackOnlyOpcode::<0, 1>::gen_associated_ops;
    }

    match opcode_id {
        OpcodeId::STOP => Stop::gen_associated_ops,
        OpcodeId::ADD => StackOnlyOpcode::<2, 1>::gen_associated_ops,
        OpcodeId::MUL => StackOnlyOpcode::<2, 1>::gen_associated_ops,
        OpcodeId::SUB => StackOnlyOpcode::<2, 1>::gen_associated_ops,
        OpcodeId::DIV => StackOnlyOpcode::<2, 1>::gen_associated_ops,
        OpcodeId::SDIV => StackOnlyOpcode::<2, 1>::gen_associated_ops,
        OpcodeId::MOD => StackOnlyOpcode::<2, 1>::gen_associated_ops,
        OpcodeId::SMOD => StackOnlyOpcode::<2, 1>::gen_associated_ops,
        OpcodeId::ADDMOD => StackOnlyOpcode::<3, 1>::gen_associated_ops,
        OpcodeId::MULMOD => StackOnlyOpcode::<3, 1>::gen_associated_ops,
        OpcodeId::SIGNEXTEND => StackOnlyOpcode::<2, 1>::gen_associated_ops,
        OpcodeId::LT => StackOnlyOpcode::<2, 1>::gen_associated_ops,
        OpcodeId::GT => StackOnlyOpcode::<2, 1>::gen_associated_ops,
        OpcodeId::SLT => StackOnlyOpcode::<2, 1>::gen_associated_ops,
        OpcodeId::SGT => StackOnlyOpcode::<2, 1>::gen_associated_ops,
        OpcodeId::EQ => StackOnlyOpcode::<2, 1>::gen_associated_ops,
        OpcodeId::ISZERO => StackOnlyOpcode::<1, 1>::gen_associated_ops,
        OpcodeId::AND => StackOnlyOpcode::<2, 1>::gen_associated_ops,
        OpcodeId::OR => StackOnlyOpcode::<2, 1>::gen_associated_ops,
        OpcodeId::XOR => StackOnlyOpcode::<2, 1>::gen_associated_ops,
        OpcodeId::NOT => StackOnlyOpcode::<1, 1>::gen_associated_ops,
        OpcodeId::BYTE => StackOnlyOpcode::<2, 1>::gen_associated_ops,
        OpcodeId::SHL => StackOnlyOpcode::<2, 1>::gen_associated_ops,
        OpcodeId::SHR => StackOnlyOpcode::<2, 1>::gen_associated_ops,
        OpcodeId::SAR => StackOnlyOpcode::<2, 1>::gen_associated_ops,
        OpcodeId::SHA3 => Sha3::gen_associated_ops,
        OpcodeId::ADDRESS => Address::gen_associated_ops,
        OpcodeId::BALANCE => Balance::gen_associated_ops,
        OpcodeId::ORIGIN => Origin::gen_associated_ops,
        OpcodeId::CALLER => Caller::gen_associated_ops,
        OpcodeId::CALLVALUE => Callvalue::gen_associated_ops,
        OpcodeId::CALLDATASIZE => Calldatasize::gen_associated_ops,
        OpcodeId::CALLDATALOAD => Calldataload::gen_associated_ops,
        OpcodeId::CALLDATACOPY => Calldatacopy::gen_associated_ops,
        OpcodeId::GASPRICE => GasPrice::gen_associated_ops,
        OpcodeId::CODECOPY => Codecopy::gen_associated_ops,
        OpcodeId::CODESIZE => Codesize::gen_associated_ops,
        OpcodeId::EXP => Exponentiation::gen_associated_ops,
        OpcodeId::EXTCODESIZE => Extcodesize::gen_associated_ops,
        OpcodeId::EXTCODECOPY => Extcodecopy::gen_associated_ops,
        OpcodeId::RETURNDATASIZE => Returndatasize::gen_associated_ops,
        OpcodeId::RETURNDATACOPY => Returndatacopy::gen_associated_ops,
        OpcodeId::EXTCODEHASH => Extcodehash::gen_associated_ops,
        OpcodeId::BLOCKHASH => StackOnlyOpcode::<1, 1>::gen_associated_ops,
        OpcodeId::COINBASE => StackOnlyOpcode::<0, 1>::gen_associated_ops,
        OpcodeId::TIMESTAMP => StackOnlyOpcode::<0, 1>::gen_associated_ops,
        OpcodeId::NUMBER => StackOnlyOpcode::<0, 1>::gen_associated_ops,
        OpcodeId::DIFFICULTY => StackOnlyOpcode::<0, 1>::gen_associated_ops,
        OpcodeId::GASLIMIT => StackOnlyOpcode::<0, 1>::gen_associated_ops,
        OpcodeId::CHAINID => StackOnlyOpcode::<0, 1>::gen_associated_ops,
        OpcodeId::SELFBALANCE => Selfbalance::gen_associated_ops,
        OpcodeId::BASEFEE => StackOnlyOpcode::<0, 1>::gen_associated_ops,
        OpcodeId::POP => StackOnlyOpcode::<1, 0>::gen_associated_ops,
        OpcodeId::MLOAD => Mload::gen_associated_ops,
        OpcodeId::MSTORE => Mstore::<false>::gen_associated_ops,
        OpcodeId::MSTORE8 => Mstore::<true>::gen_associated_ops,
        OpcodeId::SLOAD => Sload::gen_associated_ops,
        OpcodeId::SSTORE => Sstore::gen_associated_ops,
        OpcodeId::JUMP => StackOnlyOpcode::<1, 0>::gen_associated_ops,
        OpcodeId::JUMPI => StackOnlyOpcode::<2, 0>::gen_associated_ops,
        OpcodeId::PC => StackOnlyOpcode::<0, 1>::gen_associated_ops,
        OpcodeId::MSIZE => StackOnlyOpcode::<0, 1>::gen_associated_ops,
        OpcodeId::GAS => StackOnlyOpcode::<0, 1>::gen_associated_ops,
        OpcodeId::JUMPDEST => Dummy::gen_associated_ops,
        OpcodeId::DUP1 => Dup::<1>::gen_associated_ops,
        OpcodeId::DUP2 => Dup::<2>::gen_associated_ops,
        OpcodeId::DUP3 => Dup::<3>::gen_associated_ops,
        OpcodeId::DUP4 => Dup::<4>::gen_associated_ops,
        OpcodeId::DUP5 => Dup::<5>::gen_associated_ops,
        OpcodeId::DUP6 => Dup::<6>::gen_associated_ops,
        OpcodeId::DUP7 => Dup::<7>::gen_associated_ops,
        OpcodeId::DUP8 => Dup::<8>::gen_associated_ops,
        OpcodeId::DUP9 => Dup::<9>::gen_associated_ops,
        OpcodeId::DUP10 => Dup::<10>::gen_associated_ops,
        OpcodeId::DUP11 => Dup::<11>::gen_associated_ops,
        OpcodeId::DUP12 => Dup::<12>::gen_associated_ops,
        OpcodeId::DUP13 => Dup::<13>::gen_associated_ops,
        OpcodeId::DUP14 => Dup::<14>::gen_associated_ops,
        OpcodeId::DUP15 => Dup::<15>::gen_associated_ops,
        OpcodeId::DUP16 => Dup::<16>::gen_associated_ops,
        OpcodeId::SWAP1 => Swap::<1>::gen_associated_ops,
        OpcodeId::SWAP2 => Swap::<2>::gen_associated_ops,
        OpcodeId::SWAP3 => Swap::<3>::gen_associated_ops,
        OpcodeId::SWAP4 => Swap::<4>::gen_associated_ops,
        OpcodeId::SWAP5 => Swap::<5>::gen_associated_ops,
        OpcodeId::SWAP6 => Swap::<6>::gen_associated_ops,
        OpcodeId::SWAP7 => Swap::<7>::gen_associated_ops,
        OpcodeId::SWAP8 => Swap::<8>::gen_associated_ops,
        OpcodeId::SWAP9 => Swap::<9>::gen_associated_ops,
        OpcodeId::SWAP10 => Swap::<10>::gen_associated_ops,
        OpcodeId::SWAP11 => Swap::<11>::gen_associated_ops,
        OpcodeId::SWAP12 => Swap::<12>::gen_associated_ops,
        OpcodeId::SWAP13 => Swap::<13>::gen_associated_ops,
        OpcodeId::SWAP14 => Swap::<14>::gen_associated_ops,
        OpcodeId::SWAP15 => Swap::<15>::gen_associated_ops,
        OpcodeId::SWAP16 => Swap::<16>::gen_associated_ops,
        OpcodeId::LOG0 => Log::gen_associated_ops,
        OpcodeId::LOG1 => Log::gen_associated_ops,
        OpcodeId::LOG2 => Log::gen_associated_ops,
        OpcodeId::LOG3 => Log::gen_associated_ops,
        OpcodeId::LOG4 => Log::gen_associated_ops,
        OpcodeId::CALL | OpcodeId::CALLCODE => CallOpcode::<7>::gen_associated_ops,
        OpcodeId::DELEGATECALL | OpcodeId::STATICCALL => CallOpcode::<6>::gen_associated_ops,
        OpcodeId::CREATE => Create::<false>::gen_associated_ops,
        OpcodeId::CREATE2 => Create::<true>::gen_associated_ops,
        OpcodeId::RETURN | OpcodeId::REVERT => ReturnRevert::gen_associated_ops,
        OpcodeId::INVALID(_) => Stop::gen_associated_ops,
        OpcodeId::SELFDESTRUCT => {
            log::debug!("Using dummy gen_selfdestruct_ops for opcode SELFDESTRUCT");
            DummySelfDestruct::gen_associated_ops
        }
        _ => {
            log::debug!("Using dummy gen_associated_ops for opcode {:?}", opcode_id);
            Dummy::gen_associated_ops
        }
    }
}

fn fn_gen_error_state_associated_ops(error: &ExecError) -> Option<FnGenAssociatedOps> {
    match error {
        ExecError::InvalidJump => Some(InvalidJump::gen_associated_ops),
        ExecError::InvalidOpcode => Some(InvalidOpcode::gen_associated_ops),
        ExecError::OutOfGas(OogError::Call) => Some(OOGCall::gen_associated_ops),
<<<<<<< HEAD
        ExecError::OutOfGas(OogError::Log) => Some(ErrorOOGLog::gen_associated_ops),
        ExecError::OutOfGas(OogError::DynamicMemoryExpansion) => {
            Some(OOGDynamicMemory::gen_associated_ops)
        }
=======
>>>>>>> 2e41e950
        ExecError::OutOfGas(OogError::StaticMemoryExpansion) => {
            Some(OOGStaticMemory::gen_associated_ops)
        }
        ExecError::OutOfGas(OogError::Constant) => Some(ErrorStackOogConstant::gen_associated_ops),
        ExecError::OutOfGas(OogError::Exp) => Some(OOGExp::gen_associated_ops),
        ExecError::OutOfGas(OogError::Log) => Some(ErrorOOGLog::gen_associated_ops),
        ExecError::OutOfGas(OogError::SloadSstore) => Some(OOGSloadSstore::gen_associated_ops),
        ExecError::StackOverflow => Some(ErrorStackOogConstant::gen_associated_ops),
        ExecError::StackUnderflow => Some(ErrorStackOogConstant::gen_associated_ops),
        // call & callcode can encounter InsufficientBalance error, Use pop-7 generic CallOpcode
        ExecError::InsufficientBalance => Some(CallOpcode::<7>::gen_associated_ops),
        ExecError::PrecompileFailed => Some(PrecompileFailed::gen_associated_ops),
        ExecError::WriteProtection => Some(ErrorWriteProtection::gen_associated_ops),
        ExecError::ReturnDataOutOfBounds => Some(ErrorReturnDataOutOfBound::gen_associated_ops),

        // more future errors place here
        _ => {
            evm_unimplemented!("TODO: error state {:?} not implemented", error);
            None
        }
    }
}

#[allow(clippy::collapsible_else_if)]
/// Generate the associated operations according to the particular
/// [`OpcodeId`].
pub fn gen_associated_ops(
    opcode_id: &OpcodeId,
    state: &mut CircuitInputStateRef,
    geth_steps: &[GethExecStep],
) -> Result<Vec<ExecStep>, Error> {
    let memory_enabled = !geth_steps.iter().all(|s| s.memory.is_empty());
    if memory_enabled {
        let check_level = if *CHECK_MEM_STRICT { 2 } else { 0 }; // 0: no check, 1: check and log error and fix, 2: check and assert_eq
        if check_level >= 1 {
            #[allow(clippy::collapsible_else_if)]
            if state.call_ctx()?.memory != geth_steps[0].memory {
                log::error!(
                    "wrong mem before {:?}. len in state {}, len in step {}",
                    opcode_id,
                    &state.call_ctx()?.memory.len(),
                    &geth_steps[0].memory.len(),
                );
                log::error!("state mem {:?}", &state.call_ctx()?.memory);
                log::error!("step  mem {:?}", &geth_steps[0].memory);

                for i in 0..std::cmp::min(
                    state.call_ctx()?.memory.0.len(),
                    geth_steps[0].memory.0.len(),
                ) {
                    let state_mem = state.call_ctx()?.memory.0[i];
                    let step_mem = geth_steps[0].memory.0[i];
                    if state_mem != step_mem {
                        log::error!(
                            "diff at {}: state {:?} != step {:?}",
                            i,
                            state_mem,
                            step_mem
                        );
                    }
                }
                if check_level >= 2 {
                    panic!("mem wrong");
                }
                state.call_ctx_mut()?.memory = geth_steps[0].memory.clone();
            }
        }
    }

    // check if have error
    let geth_step = &geth_steps[0];
    let mut exec_step = state.new_step(geth_step)?;
    let next_step = if geth_steps.len() > 1 {
        Some(&geth_steps[1])
    } else {
        None
    };
    if let Some(exec_error) = state.get_step_err(geth_step, next_step).unwrap() {
        log::warn!(
            "geth error {:?} occurred in  {:?}",
            exec_error,
            geth_step.op
        );

        exec_step.error = Some(exec_error.clone());
        // TODO: after more error state handled, refactor all error handling in
        // fn_gen_error_state_associated_ops method
        // For exceptions that have been implemented
        if let Some(fn_gen_error_ops) = fn_gen_error_state_associated_ops(&exec_error) {
            return fn_gen_error_ops(state, geth_steps);
        } else {
            // For exceptions that already enter next call context, but fail immediately
            // (e.g. Depth, InsufficientBalance), we still need to parse the call.
            if geth_step.op.is_call_or_create() && !exec_step.oog_or_stack_error() {
                let call = state.parse_call(geth_step)?;
                state.push_call(call);
            // For exceptions that fail to enter next call context, we need
            // to restore call context of current caller
            } else {
                state.gen_restore_context_ops(&mut exec_step, geth_steps)?;
            }
            state.handle_return(geth_step)?;
            return Ok(vec![exec_step]);
        }
    }
    // if no errors, continue as normal
    let fn_gen_associated_ops = fn_gen_associated_ops(opcode_id);
    fn_gen_associated_ops(state, geth_steps)
}

pub fn gen_begin_tx_ops(state: &mut CircuitInputStateRef) -> Result<ExecStep, Error> {
    let mut exec_step = state.new_begin_tx_step();
    let call = state.call()?.clone();

    for (field, value) in [
        (CallContextField::TxId, state.tx_ctx.id().into()),
        (
            CallContextField::RwCounterEndOfReversion,
            call.rw_counter_end_of_reversion.into(),
        ),
        (
            CallContextField::IsPersistent,
            (call.is_persistent as usize).into(),
        ),
        (CallContextField::IsSuccess, call.is_success.to_word()),
    ] {
        state.call_context_write(&mut exec_step, call.call_id, field, value);
    }

    // Increase caller's nonce
    let caller_address = call.caller_address;
    let mut nonce_prev = state.sdb.get_account(&caller_address).1.nonce;
    debug_assert!(nonce_prev <= state.tx.nonce.into());
    while nonce_prev < state.tx.nonce.into() {
        nonce_prev = state.sdb.increase_nonce(&caller_address).into();
        log::warn!("[debug] increase nonce to {}", nonce_prev);
    }
    state.account_write(
        &mut exec_step,
        caller_address,
        AccountField::Nonce,
        nonce_prev + 1,
        nonce_prev,
    )?;

    // Add caller and callee into access list
    for address in [call.caller_address, call.address] {
        state.sdb.add_account_to_access_list(address);
        state.tx_accesslist_account_write(
            &mut exec_step,
            state.tx_ctx.id(),
            address,
            true,
            false,
        )?;
    }

    // Calculate intrinsic gas cost
    let call_data_gas_cost = state
        .tx
        .input
        .iter()
        .fold(0, |acc, byte| acc + if *byte == 0 { 4 } else { 16 });
    let intrinsic_gas_cost = if state.tx.is_create() {
        GasCost::CREATION_TX.as_u64()
    } else {
        GasCost::TX.as_u64()
    } + call_data_gas_cost;
    exec_step.gas_cost = GasCost(intrinsic_gas_cost);

    // Transfer with fee
    state.transfer_with_fee(
        &mut exec_step,
        call.caller_address,
        call.address,
        call.value,
        state.tx.gas_price * state.tx.gas,
    )?;

    // Get code_hash of callee
    // FIXME: call with value to precompile will cause the codehash of precompile
    // address to `CodeDB::empty_code_hash()`. FIXME: we should have a
    // consistent codehash for precompile contract.
    let (_, callee_account) = state.sdb.get_account(&call.address);
    let callee_account = callee_account.clone();
    let callee_account = &callee_account;
    let callee_exists = !callee_account.is_empty();
    if !callee_exists {
        state.sdb.get_account_mut(&call.address).1.storage.clear();
    }
    let (callee_code_hash, is_empty_code_hash) = match (state.tx.is_create(), callee_exists) {
        (true, _) => (call.code_hash.to_word(), false),
        (_, true) => {
            debug_assert_eq!(
                callee_account.code_hash, call.code_hash,
                "callee account's code hash: {:?}, call's code hash: {:?}",
                callee_account.code_hash, call.code_hash
            );
            (
                call.code_hash.to_word(),
                call.code_hash.to_fixed_bytes() == *EMPTY_HASH,
            )
        }
        (_, false) => (Word::zero(), true),
    };

    if state.tx.is_create() {
        state.block.sha3_inputs.push({
            let mut stream = ethers_core::utils::rlp::RlpStream::new();
            stream.begin_list(2);
            stream.append(&caller_address);
            stream.append(&nonce_prev);
            stream.out().to_vec()
        });
    }

    // There are 4 branches from here.
    match (
        call.is_create(),
        is_precompiled(&call.address),
        is_empty_code_hash,
    ) {
        // 1. Creation transaction.
        (true, _, _) => {
            state.push_op_reversible(
                &mut exec_step,
                RW::WRITE,
                AccountOp {
                    address: call.address,
                    field: AccountField::Nonce,
                    value: 1.into(),
                    value_prev: 0.into(),
                },
            )?;
            for (field, value) in [
                (CallContextField::Depth, call.depth.into()),
                (
                    CallContextField::CallerAddress,
                    call.caller_address.to_word(),
                ),
                (
                    CallContextField::CalleeAddress,
                    get_contract_address(caller_address, nonce_prev).to_word(),
                ),
                (
                    CallContextField::CallDataOffset,
                    call.call_data_offset.into(),
                ),
                (
                    CallContextField::CallDataLength,
                    state.tx.input.len().into(),
                ),
                (CallContextField::Value, call.value),
                (CallContextField::IsStatic, (call.is_static as usize).into()),
                (CallContextField::LastCalleeId, 0.into()),
                (CallContextField::LastCalleeReturnDataOffset, 0.into()),
                (CallContextField::LastCalleeReturnDataLength, 0.into()),
                (CallContextField::IsRoot, 1.into()),
                (CallContextField::IsCreate, 1.into()),
                (CallContextField::CodeHash, callee_code_hash),
            ] {
                state.call_context_write(&mut exec_step, call.call_id, field, value);
            }
            Ok(exec_step)
        }
        // 2. Call to precompiled.
        (_, true, _) => {
            state.account_read(
                &mut exec_step,
                call.address,
                AccountField::CodeHash,
                callee_code_hash,
                callee_code_hash,
            );

            Ok(exec_step)
        }
        (_, _, is_empty_code_hash) => {
            state.account_read(
                &mut exec_step,
                call.address,
                AccountField::CodeHash,
                callee_code_hash,
                callee_code_hash,
            );

            // 3. Call to account with empty code.
            if is_empty_code_hash {
                // if the transfer values make an account from non-exist to exist
                // we need to handle to codehash change
                if !call.value.is_zero() {
                    state.account_write(
                        &mut exec_step,
                        call.address,
                        AccountField::CodeHash,
                        CodeDB::empty_code_hash().to_word(),
                        CodeDB::empty_code_hash().to_word(), // or Word::zero()?
                    )?;
                }
                return Ok(exec_step);
            }

            // 4. Call to account with non-empty code.
            for (field, value) in [
                (CallContextField::Depth, call.depth.into()),
                (
                    CallContextField::CallerAddress,
                    call.caller_address.to_word(),
                ),
                (CallContextField::CalleeAddress, call.address.to_word()),
                (
                    CallContextField::CallDataOffset,
                    call.call_data_offset.into(),
                ),
                (
                    CallContextField::CallDataLength,
                    call.call_data_length.into(),
                ),
                (CallContextField::Value, call.value),
                (CallContextField::IsStatic, (call.is_static as usize).into()),
                (CallContextField::LastCalleeId, 0.into()),
                (CallContextField::LastCalleeReturnDataOffset, 0.into()),
                (CallContextField::LastCalleeReturnDataLength, 0.into()),
                (CallContextField::IsRoot, 1.into()),
                (CallContextField::IsCreate, call.is_create().to_word()),
                (CallContextField::CodeHash, callee_code_hash),
            ] {
                state.call_context_write(&mut exec_step, call.call_id, field, value);
            }

            Ok(exec_step)
        }
    }
}

pub fn gen_end_tx_ops(state: &mut CircuitInputStateRef) -> Result<ExecStep, Error> {
    let mut exec_step = state.new_end_tx_step();
    let call = state.tx.calls()[0].clone();

    state.call_context_read(
        &mut exec_step,
        call.call_id,
        CallContextField::TxId,
        state.tx_ctx.id().into(),
    );
    state.call_context_read(
        &mut exec_step,
        call.call_id,
        CallContextField::IsPersistent,
        Word::from(call.is_persistent as u8),
    );

    let refund = state.sdb.refund();
    state.push_op(
        &mut exec_step,
        RW::READ,
        TxRefundOp {
            tx_id: state.tx_ctx.id(),
            value: refund,
            value_prev: refund,
        },
    );

    let effective_refund =
        refund.min((state.tx.gas - exec_step.gas_left.0) / MAX_REFUND_QUOTIENT_OF_GAS_USED as u64);
    let (found, caller_account) = state.sdb.get_account(&call.caller_address);
    if !found {
        return Err(Error::AccountNotFound(call.caller_address));
    }
    let caller_balance_prev = caller_account.balance;
    let caller_balance =
        caller_balance_prev + state.tx.gas_price * (exec_step.gas_left.0 + effective_refund);
    state.account_write(
        &mut exec_step,
        call.caller_address,
        AccountField::Balance,
        caller_balance,
        caller_balance_prev,
    )?;

    let block_info = state
        .block
        .headers
        .get(&state.tx.block_num)
        .unwrap()
        .clone();
    let effective_tip = state.tx.gas_price - block_info.base_fee;
    let (found, coinbase_account) = state.sdb.get_account_mut(&block_info.coinbase);
    if !found {
        log::error!("coinbase account not found: {}", block_info.coinbase);
        return Err(Error::AccountNotFound(block_info.coinbase));
    }
    let coinbase_balance_prev = coinbase_account.balance;
    let coinbase_balance =
        coinbase_balance_prev + effective_tip * (state.tx.gas - exec_step.gas_left.0);
    state.account_write(
        &mut exec_step,
        block_info.coinbase,
        AccountField::Balance,
        coinbase_balance,
        coinbase_balance_prev,
    )?;

    // handle tx receipt tag
    state.tx_receipt_write(
        &mut exec_step,
        state.tx_ctx.id(),
        TxReceiptField::PostStateOrStatus,
        call.is_persistent as u64,
    )?;

    let log_id = exec_step.log_id;
    state.tx_receipt_write(
        &mut exec_step,
        state.tx_ctx.id(),
        TxReceiptField::LogLength,
        log_id as u64,
    )?;

    if state.tx_ctx.id() > 1 {
        // query pre tx cumulative gas
        state.tx_receipt_read(
            &mut exec_step,
            state.tx_ctx.id() - 1,
            TxReceiptField::CumulativeGasUsed,
            state.block_ctx.cumulative_gas_used,
        )?;
    }

    state.block_ctx.cumulative_gas_used += state.tx.gas - exec_step.gas_left.0;
    state.tx_receipt_write(
        &mut exec_step,
        state.tx_ctx.id(),
        TxReceiptField::CumulativeGasUsed,
        state.block_ctx.cumulative_gas_used,
    )?;

    if !state.tx_ctx.is_last_tx() {
        state.call_context_write(
            &mut exec_step,
            state.block_ctx.rwc.0 + 1,
            CallContextField::TxId,
            (state.tx_ctx.id() + 1).into(),
        );
    }

    Ok(exec_step)
}

#[derive(Debug, Copy, Clone)]
struct DummySelfDestruct;

impl Opcode for DummySelfDestruct {
    fn gen_associated_ops(
        state: &mut CircuitInputStateRef,
        geth_steps: &[GethExecStep],
    ) -> Result<Vec<ExecStep>, Error> {
        dummy_gen_selfdestruct_ops(state, geth_steps)
    }
}
fn dummy_gen_selfdestruct_ops(
    state: &mut CircuitInputStateRef,
    geth_steps: &[GethExecStep],
) -> Result<Vec<ExecStep>, Error> {
    let geth_step = &geth_steps[0];
    let mut exec_step = state.new_step(geth_step)?;
    let sender = state.call()?.address;
    let receiver = geth_step.stack.last()?.to_address();

    let is_warm = state.sdb.check_account_in_access_list(&receiver);
    state.push_op_reversible(
        &mut exec_step,
        RW::WRITE,
        TxAccessListAccountOp {
            tx_id: state.tx_ctx.id(),
            address: receiver,
            is_warm: true,
            is_warm_prev: is_warm,
        },
    )?;

    let (found, _) = state.sdb.get_account(&receiver);
    if !found {
        return Err(Error::AccountNotFound(receiver));
    }
    let (found, sender_account) = state.sdb.get_account(&sender);
    if !found {
        return Err(Error::AccountNotFound(sender));
    }
    let value = sender_account.balance;
    state.transfer(&mut exec_step, sender, receiver, value)?;

    if state.call()?.is_persistent {
        state.sdb.destruct_account(sender);
    }

    state.handle_return(geth_step)?;
    Ok(vec![exec_step])
}<|MERGE_RESOLUTION|>--- conflicted
+++ resolved
@@ -60,11 +60,8 @@
 mod error_invalid_jump;
 mod error_invalid_opcode;
 mod error_oog_call;
-<<<<<<< HEAD
 mod error_oog_dynamic_memory;
-=======
 mod error_oog_exp;
->>>>>>> 2e41e950
 mod error_oog_log;
 mod error_oog_sload_sstore;
 mod error_oog_static_memory;
@@ -93,11 +90,8 @@
 use error_invalid_jump::InvalidJump;
 use error_invalid_opcode::InvalidOpcode;
 use error_oog_call::OOGCall;
-<<<<<<< HEAD
 use error_oog_dynamic_memory::OOGDynamicMemory;
-=======
 use error_oog_exp::OOGExp;
->>>>>>> 2e41e950
 use error_oog_log::ErrorOOGLog;
 use error_oog_sload_sstore::OOGSloadSstore;
 use error_oog_static_memory::OOGStaticMemory;
@@ -285,13 +279,10 @@
         ExecError::InvalidJump => Some(InvalidJump::gen_associated_ops),
         ExecError::InvalidOpcode => Some(InvalidOpcode::gen_associated_ops),
         ExecError::OutOfGas(OogError::Call) => Some(OOGCall::gen_associated_ops),
-<<<<<<< HEAD
         ExecError::OutOfGas(OogError::Log) => Some(ErrorOOGLog::gen_associated_ops),
         ExecError::OutOfGas(OogError::DynamicMemoryExpansion) => {
             Some(OOGDynamicMemory::gen_associated_ops)
         }
-=======
->>>>>>> 2e41e950
         ExecError::OutOfGas(OogError::StaticMemoryExpansion) => {
             Some(OOGStaticMemory::gen_associated_ops)
         }
