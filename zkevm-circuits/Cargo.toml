--- conflicted
+++ resolved
@@ -8,14 +8,7 @@
 # See more keys and their definitions at https://doc.rust-lang.org/cargo/reference/manifest.html
 
 [dependencies]
-<<<<<<< HEAD
-ff = "0.11"
 halo2_proofs = { git = "https://github.com/scroll-tech/halo2.git", branch = "scroll-dev-0607" }
-bigint = "4"
-num = "0.4"
-=======
-halo2_proofs = { version = "0.1.0-beta.1" }
->>>>>>> 1e9bc96a
 sha3 = "0.10"
 array-init = "2.0.0"
 bus-mapping = { path = "../bus-mapping" }
