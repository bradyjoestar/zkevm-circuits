use crate::{
    evm_circuit::{
        execution::ExecutionGadget,
        step::ExecutionState,
        util::{
            common_gadget::SameContextGadget,
            constraint_builder::{ConstraintBuilder, StepStateTransition, Transition::Delta},
<<<<<<< HEAD
            CachedRegion, Cell, CellType,
=======
            CachedRegion, Cell,
>>>>>>> b8a3ae41
        },
        witness::{Block, Call, ExecStep, Transaction},
    },
    table::{AccountFieldTag, CallContextFieldTag},
    util::Expr,
};
use bus_mapping::evm::OpcodeId;
use eth_types::{Field, ToScalar};
use halo2_proofs::{circuit::Value, plonk::Error};

#[derive(Clone, Debug)]
pub(crate) struct SelfbalanceGadget<F> {
    same_context: SameContextGadget<F>,
    callee_address: Cell<F>,
    phase2_self_balance: Cell<F>,
}

impl<F: Field> ExecutionGadget<F> for SelfbalanceGadget<F> {
    const NAME: &'static str = "SELFBALANCE";

    const EXECUTION_STATE: ExecutionState = ExecutionState::SELFBALANCE;

    fn configure(cb: &mut ConstraintBuilder<F>) -> Self {
        let callee_address = cb.call_context(None, CallContextFieldTag::CalleeAddress);

<<<<<<< HEAD
        let phase2_self_balance = cb.query_cell_with_type(CellType::StoragePhase2);
=======
        let phase2_self_balance = cb.query_cell_phase2();
>>>>>>> b8a3ae41
        cb.account_read(
            callee_address.expr(),
            AccountFieldTag::Balance,
            phase2_self_balance.expr(),
        );

        cb.stack_push(phase2_self_balance.expr());

        let opcode = cb.query_cell();
        let step_state_transition = StepStateTransition {
            rw_counter: Delta(3.expr()),
            program_counter: Delta(1.expr()),
            stack_pointer: Delta((-1).expr()),
            gas_left: Delta(-OpcodeId::SELFBALANCE.constant_gas_cost().expr()),
            ..Default::default()
        };
        let same_context = SameContextGadget::construct(cb, opcode, step_state_transition);

        Self {
            same_context,
            phase2_self_balance,
            callee_address,
        }
    }

    fn assign_exec_step(
        &self,
        region: &mut CachedRegion<'_, '_, F>,
        offset: usize,
        block: &Block<F>,
        _: &Transaction,
        call: &Call,
        step: &ExecStep,
    ) -> Result<(), Error> {
        self.same_context.assign_exec_step(region, offset, step)?;

        self.callee_address.assign(
            region,
            offset,
            Value::known(
                call.callee_address
                    .to_scalar()
                    .expect("unexpected Address -> Scalar conversion failure"),
            ),
        )?;

        let self_balance = block.rws[step.rw_indices[2]].stack_value();
        self.phase2_self_balance
            .assign(region, offset, region.word_rlc(self_balance))?;

        Ok(())
    }
}

#[cfg(test)]
mod test {
    use crate::test_util::run_test_circuits;
    use eth_types::bytecode;
    use mock::TestContext;

    #[test]
    fn selfbalance_gadget_test() {
        let bytecode = bytecode! {
            SELFBALANCE
            STOP
        };

        assert_eq!(
            run_test_circuits(
                TestContext::<2, 1>::simple_ctx_with_bytecode(bytecode).unwrap(),
                None
            ),
            Ok(())
        );
    }
}<|MERGE_RESOLUTION|>--- conflicted
+++ resolved
@@ -5,11 +5,7 @@
         util::{
             common_gadget::SameContextGadget,
             constraint_builder::{ConstraintBuilder, StepStateTransition, Transition::Delta},
-<<<<<<< HEAD
-            CachedRegion, Cell, CellType,
-=======
             CachedRegion, Cell,
->>>>>>> b8a3ae41
         },
         witness::{Block, Call, ExecStep, Transaction},
     },
@@ -35,11 +31,7 @@
     fn configure(cb: &mut ConstraintBuilder<F>) -> Self {
         let callee_address = cb.call_context(None, CallContextFieldTag::CalleeAddress);
 
-<<<<<<< HEAD
-        let phase2_self_balance = cb.query_cell_with_type(CellType::StoragePhase2);
-=======
         let phase2_self_balance = cb.query_cell_phase2();
->>>>>>> b8a3ae41
         cb.account_read(
             callee_address.expr(),
             AccountFieldTag::Balance,
