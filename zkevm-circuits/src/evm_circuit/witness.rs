#![allow(missing_docs)]
use crate::evm_circuit::{
    param::{N_BYTES_WORD, STACK_CAPACITY},
    step::ExecutionState,
    table::{
        AccountFieldTag, BlockContextFieldTag, CallContextFieldTag, RwTableTag, TxContextFieldTag,
    },
    util::RandomLinearCombination,
};
use bus_mapping::circuit_input_builder::{self, ExecError, OogError};
use bus_mapping::operation::{self, AccountField, CallContextField};
use eth_types::evm_types::OpcodeId;
use eth_types::{Address, ToLittleEndian, ToScalar, ToWord, Word};
use halo2::arithmetic::{BaseExt, FieldExt};
use pairing::bn256::Fr as Fp;
use sha3::{Digest, Keccak256};
use std::{collections::HashMap, convert::TryInto};

#[derive(Debug, Default, Clone)]
pub struct Block<F> {
    /// The randomness for random linear combination
    pub randomness: F,
    /// Transactions in the block
    pub txs: Vec<Transaction>,
    /// Read write events in the RwTable
    pub rws: RwMap,
    /// Bytecode used in the block
    pub bytecodes: Vec<Bytecode>,
    /// The block context
    pub context: BlockContext,
}

#[derive(Debug, Default, Clone)]
pub struct BlockContext {
    /// The address of the miner for the block
    pub coinbase: Address,
    /// The gas limit of the block
    pub gas_limit: u64,
    /// The number of the block
    pub number: Word,
    /// The timestamp of the block
    pub timestamp: Word,
    /// The difficulty of the blcok
    pub difficulty: Word,
    /// The base fee, the minimum amount of gas fee for a transaction
    pub base_fee: Word,
    /// The hash of previous blocks
    pub history_hashes: Vec<Word>,
}

impl BlockContext {
    pub fn table_assignments<F: FieldExt>(&self, randomness: F) -> Vec<[F; 3]> {
        [
            vec![
                [
                    F::from(BlockContextFieldTag::Coinbase as u64),
                    F::zero(),
                    self.coinbase.to_scalar().unwrap(),
                ],
                [
                    F::from(BlockContextFieldTag::GasLimit as u64),
                    F::zero(),
                    F::from(self.gas_limit),
                ],
                [
                    F::from(BlockContextFieldTag::Number as u64),
                    F::zero(),
                    RandomLinearCombination::random_linear_combine(
                        self.number.to_le_bytes(),
                        randomness,
                    ),
                ],
                [
                    F::from(BlockContextFieldTag::Timestamp as u64),
                    F::zero(),
                    self.timestamp.to_scalar().unwrap(),
                ],
                [
                    F::from(BlockContextFieldTag::Difficulty as u64),
                    F::zero(),
                    RandomLinearCombination::random_linear_combine(
                        self.difficulty.to_le_bytes(),
                        randomness,
                    ),
                ],
                [
                    F::from(BlockContextFieldTag::BaseFee as u64),
                    F::zero(),
                    RandomLinearCombination::random_linear_combine(
                        self.base_fee.to_le_bytes(),
                        randomness,
                    ),
                ],
            ],
            self.history_hashes
                .iter()
                .enumerate()
                .map(|(idx, hash)| {
                    [
                        F::from(BlockContextFieldTag::BlockHash as u64),
                        (self.number - idx - 1).to_scalar().unwrap(),
                        RandomLinearCombination::random_linear_combine(
                            hash.to_le_bytes(),
                            randomness,
                        ),
                    ]
                })
                .collect(),
        ]
        .concat()
    }
}

#[derive(Debug, Default, Clone)]
pub struct Transaction {
    /// The transaction identifier in the block
    pub id: usize,
    /// The sender account nonce of the transaction
    pub nonce: u64,
    /// The gas limit of the transaction
    pub gas: u64,
    /// The gas price
    pub gas_price: Word,
    /// The caller address
    pub caller_address: Address,
    /// The callee address
    pub callee_address: Address,
    /// Whether it's a create transaction
    pub is_create: bool,
    /// The ether amount of the transaction
    pub value: Word,
    /// The call data
    pub call_data: Vec<u8>,
    /// The call data length
    pub call_data_length: usize,
    /// The gas cost for transaction call data
    pub call_data_gas_cost: u64,
    /// The calls made in the transaction
    pub calls: Vec<Call>,
    /// The steps executioned in the transaction
    pub steps: Vec<ExecStep>,
}

impl Transaction {
    pub fn table_assignments<F: FieldExt>(&self, randomness: F) -> Vec<[F; 4]> {
        [
            vec![
                [
                    F::from(self.id as u64),
                    F::from(TxContextFieldTag::Nonce as u64),
                    F::zero(),
                    F::from(self.nonce),
                ],
                [
                    F::from(self.id as u64),
                    F::from(TxContextFieldTag::Gas as u64),
                    F::zero(),
                    F::from(self.gas),
                ],
                [
                    F::from(self.id as u64),
                    F::from(TxContextFieldTag::GasPrice as u64),
                    F::zero(),
                    RandomLinearCombination::random_linear_combine(
                        self.gas_price.to_le_bytes(),
                        randomness,
                    ),
                ],
                [
                    F::from(self.id as u64),
                    F::from(TxContextFieldTag::CallerAddress as u64),
                    F::zero(),
                    self.caller_address.to_scalar().unwrap(),
                ],
                [
                    F::from(self.id as u64),
                    F::from(TxContextFieldTag::CalleeAddress as u64),
                    F::zero(),
                    self.callee_address.to_scalar().unwrap(),
                ],
                [
                    F::from(self.id as u64),
                    F::from(TxContextFieldTag::IsCreate as u64),
                    F::zero(),
                    F::from(self.is_create as u64),
                ],
                [
                    F::from(self.id as u64),
                    F::from(TxContextFieldTag::Value as u64),
                    F::zero(),
                    RandomLinearCombination::random_linear_combine(
                        self.value.to_le_bytes(),
                        randomness,
                    ),
                ],
                [
                    F::from(self.id as u64),
                    F::from(TxContextFieldTag::CallDataLength as u64),
                    F::zero(),
                    F::from(self.call_data_length as u64),
                ],
                [
                    F::from(self.id as u64),
                    F::from(TxContextFieldTag::CallDataGasCost as u64),
                    F::zero(),
                    F::from(self.call_data_gas_cost),
                ],
            ],
            self.call_data
                .iter()
                .enumerate()
                .map(|(idx, byte)| {
                    [
                        F::from(self.id as u64),
                        F::from(TxContextFieldTag::CallData as u64),
                        F::from(idx as u64),
                        F::from(*byte as u64),
                    ]
                })
                .collect(),
        ]
        .concat()
    }
}

#[derive(Debug, Clone)]
pub enum CodeSource {
    Account(Word),
}

impl Default for CodeSource {
    fn default() -> Self {
        Self::Account(0.into())
    }
}

#[derive(Debug, Default, Clone)]
pub struct Call {
    /// The unique identifier of call in the whole proof, using the
    /// `rw_counter` at the call step.
    pub id: usize,
    /// Indicate if the call is the root call
    pub is_root: bool,
    /// Indicate if the call is a create call
    pub is_create: bool,
    /// The identifier of current executed bytecode
    pub code_source: CodeSource,
    /// The `rw_counter` at the end of reversion of a call if it has
    /// `is_persistent == false`
    pub rw_counter_end_of_reversion: usize,
    /// The call index of caller
    pub caller_id: usize,
    /// The depth in the call stack
    pub depth: usize,
    /// The caller address
    pub caller_address: Address,
    /// The callee address
    pub callee_address: Address,
    /// The call data offset in the memory
    pub call_data_offset: u64,
    /// The length of call data
    pub call_data_length: u64,
    /// The return data offset in the memory
    pub return_data_offset: u64,
    /// The length of return data
    pub return_data_length: u64,
    /// The ether amount of the transaction
    pub value: Word,
    /// Indicate if this call halts successfully.
    pub is_success: bool,
    /// Indicate if this call and all its caller have `is_success == true`
    pub is_persistent: bool,
    /// Indicate if it's a static call
    pub is_static: bool,
}

#[derive(Clone, Debug)]
pub enum StepAuxiliaryData {
    CopyToMemory {
        src_addr: u64,
        dst_addr: u64,
        bytes_left: u64,
        src_addr_end: u64,
        from_tx: bool,
        selectors: Vec<u8>,
    },
}

#[derive(Clone, Debug, Default)]
pub struct ExecStep {
    /// The index in the Transaction calls
    pub call_index: usize,
    /// The indices in the RW trace incurred in this step
    pub rw_indices: Vec<(RwTableTag, usize)>,
    /// The execution state for the step
    pub execution_state: ExecutionState,
    /// The Read/Write counter before the step
    pub rw_counter: usize,
    /// The program counter
    pub program_counter: u64,
    /// The stack pointer
    pub stack_pointer: usize,
    /// The amount of gas left
    pub gas_left: u64,
    /// The gas cost in this step
    pub gas_cost: u64,
    /// The memory size in bytes
    pub memory_size: u64,
    /// The counter for state writes
    pub state_write_counter: usize,
    /// The opcode corresponds to the step
    pub opcode: Option<OpcodeId>,
    /// Step auxiliary data
    pub aux_data: Option<StepAuxiliaryData>,
}

impl ExecStep {
    pub fn memory_word_size(&self) -> u64 {
        // EVM always pads the memory size to word size
        // https://github.com/ethereum/go-ethereum/blob/master/core/vm/interpreter.go#L212-L216
        // Thus, the memory size must be a multiple of 32 bytes.
        assert_eq!(self.memory_size % N_BYTES_WORD as u64, 0);
        self.memory_size / N_BYTES_WORD as u64
    }
}

#[derive(Debug, Clone)]
pub struct Bytecode {
    pub hash: Word,
    pub bytes: Vec<u8>,
}

impl Bytecode {
    pub fn new(bytes: Vec<u8>) -> Self {
        let hash = Word::from_big_endian(Keccak256::digest(&bytes).as_slice());
        Self { hash, bytes }
    }

    pub fn table_assignments<'a, F: FieldExt>(
        &'a self,
        randomness: F,
    ) -> impl Iterator<Item = [F; 4]> + '_ {
        struct BytecodeIterator<'a, F> {
            idx: usize,
            push_data_left: usize,
            hash: F,
            bytes: &'a [u8],
        }

        impl<'a, F: FieldExt> Iterator for BytecodeIterator<'a, F> {
            type Item = [F; 4];

            fn next(&mut self) -> Option<Self::Item> {
                if self.idx == self.bytes.len() {
                    return None;
                }

                let idx = self.idx;
                let byte = self.bytes[self.idx];
                let mut is_code = true;

                if self.push_data_left > 0 {
                    is_code = false;
                    self.push_data_left -= 1;
                } else if (OpcodeId::PUSH1.as_u8()..=OpcodeId::PUSH32.as_u8()).contains(&byte) {
                    self.push_data_left = byte as usize - (OpcodeId::PUSH1.as_u8() - 1) as usize;
                }

                self.idx += 1;

                Some([
                    self.hash,
                    F::from(idx as u64),
                    F::from(byte as u64),
                    F::from(is_code as u64),
                ])
            }
        }

        BytecodeIterator {
            idx: 0,
            push_data_left: 0,
            hash: RandomLinearCombination::random_linear_combine(
                self.hash.to_le_bytes(),
                randomness,
            ),
            bytes: &self.bytes,
        }
    }
}

#[derive(Debug, Default, Clone)]
pub struct RwMap(pub HashMap<RwTableTag, Vec<Rw>>);

impl std::ops::Index<(RwTableTag, usize)> for RwMap {
    type Output = Rw;

    fn index(&self, (tag, idx): (RwTableTag, usize)) -> &Self::Output {
        &self.0.get(&tag).unwrap()[idx]
    }
}

impl RwMap {
    /// These "sorted_xx" methods are used in state circuit
    pub fn sorted_memory_rw(&self) -> Vec<Rw> {
        let mut sorted = self.0[&RwTableTag::Memory].clone();
        sorted.sort_by_key(|x| match x {
            Rw::Memory {
                call_id,
                memory_address,
                ..
            } => (*call_id, *memory_address),
            _ => panic!("invalid memory rw"),
        });
        sorted
    }

    pub fn sorted_stack_rw(&self) -> Vec<Rw> {
        let mut sorted = self.0[&RwTableTag::Stack].clone();
        sorted.sort_by_key(|x| match x {
            Rw::Stack {
                call_id,
                stack_pointer,
                ..
            } => (*call_id, *stack_pointer),
            _ => panic!("invalid stack rw"),
        });
        sorted
    }

    pub fn sorted_storage_rw(&self) -> Vec<Rw> {
        let mut sorted = self.0[&RwTableTag::AccountStorage].clone();
        sorted.sort_by_key(|x| match x {
            Rw::AccountStorage {
                account_address,
                storage_key,
                ..
            } => (*account_address, *storage_key),
            _ => panic!("invalid storage rw"),
        });
        sorted
    }
}

#[derive(Clone, Debug)]
pub enum Rw {
    TxAccessListAccount {
        rw_counter: usize,
        is_write: bool,
        tx_id: usize,
        account_address: Address,
        value: bool,
        value_prev: bool,
    },
    TxAccessListAccountStorage {
        rw_counter: usize,
        is_write: bool,
        tx_id: usize,
        account_address: Address,
        storage_key: Word,
        value: bool,
        value_prev: bool,
    },
    TxRefund {
        rw_counter: usize,
        is_write: bool,
        tx_id: usize,
        value: Word,
        value_prev: Word,
    },
    Account {
        rw_counter: usize,
        is_write: bool,
        account_address: Address,
        field_tag: AccountFieldTag,
        value: Word,
        value_prev: Word,
    },
    AccountStorage {
        rw_counter: usize,
        is_write: bool,
        account_address: Address,
        storage_key: Word,
        value: Word,
        value_prev: Word,
        tx_id: usize,
        committed_value: Word,
    },
    AccountDestructed {
        rw_counter: usize,
        is_write: bool,
        tx_id: usize,
        account_address: Address,
        value: bool,
        value_prev: bool,
    },
    CallContext {
        rw_counter: usize,
        is_write: bool,
        call_id: usize,
        field_tag: CallContextFieldTag,
        value: Word,
    },
    Stack {
        rw_counter: usize,
        is_write: bool,
        call_id: usize,
        stack_pointer: usize,
        value: Word,
    },
    Memory {
        rw_counter: usize,
        is_write: bool,
        call_id: usize,
        memory_address: u64,
        byte: u8,
    },
}
#[derive(Default)]
pub struct RwRow<F: FieldExt> {
    pub rw_counter: F,
    pub is_write: F,
    pub tag: F,
    pub key2: F,
    pub key3: F,
    pub key4: F,
    pub value: F,
    pub value_prev: F,
    pub aux1: F,
    pub aux2: F,
}

impl<F: FieldExt> From<[F; 10]> for RwRow<F> {
    fn from(row: [F; 10]) -> Self {
        Self {
            rw_counter: row[0],
            is_write: row[1],
            tag: row[2],
            key2: row[3],
            key3: row[4],
            key4: row[5],
            value: row[6],
            value_prev: row[7],
            aux1: row[8],
            aux2: row[9],
        }
    }
}

impl Rw {
    pub fn tx_access_list_value_pair(&self) -> (bool, bool) {
        match self {
            Self::TxAccessListAccount {
                value, value_prev, ..
            } => (*value, *value_prev),
            Self::TxAccessListAccountStorage {
                value, value_prev, ..
            } => (*value, *value_prev),
            _ => unreachable!(),
        }
    }

    pub fn account_value_pair(&self) -> (Word, Word) {
        match self {
            Self::Account {
                value, value_prev, ..
            } => (*value, *value_prev),
            _ => unreachable!(),
        }
    }

    pub fn aux_pair(&self) -> (usize, Word) {
        match self {
            Self::AccountStorage {
                tx_id,
                committed_value,
                ..
            } => (*tx_id, *committed_value),
            _ => unreachable!(),
        }
    }

    pub fn call_context_value(&self) -> Word {
        match self {
            Self::CallContext { value, .. } => *value,
            _ => unreachable!(),
        }
    }

    pub fn stack_value(&self) -> Word {
        match self {
            Self::Stack { value, .. } => *value,
            _ => unreachable!(),
        }
    }

    pub fn memory_value(&self) -> u8 {
        match self {
            Self::Memory { byte, .. } => *byte,
            _ => unreachable!(),
        }
    }

<<<<<<< HEAD
    pub fn table_assignment<F: FieldExt>(&self, randomness: F) -> [F; 10] {
=======
    pub fn table_assignment<F: FieldExt>(&self, randomness: F) -> RwRow<F> {
>>>>>>> 2283e970
        match self {
            Self::TxAccessListAccount {
                rw_counter,
                is_write,
                tx_id,
                account_address,
                value,
                value_prev,
            } => [
                F::from(*rw_counter as u64),
                F::from(*is_write as u64),
                F::from(RwTableTag::TxAccessListAccount as u64),
                F::from(*tx_id as u64),
                account_address.to_scalar().unwrap(),
                F::zero(),
                F::from(*value as u64),
                F::from(*value_prev as u64),
                F::zero(),
                F::zero(),
            ]
            .into(),
            Self::TxAccessListAccountStorage {
                rw_counter,
                is_write,
                tx_id,
                account_address,
                storage_key,
                value,
                value_prev,
            } => [
                F::from(*rw_counter as u64),
                F::from(*is_write as u64),
                F::from(RwTableTag::TxAccessListAccountStorage as u64),
                F::from(*tx_id as u64),
                account_address.to_scalar().unwrap(),
                RandomLinearCombination::random_linear_combine(
                    storage_key.to_le_bytes(),
                    randomness,
                ),
                F::from(*value as u64),
                F::from(*value_prev as u64),
                F::zero(),
                F::zero(),
            ]
            .into(),
            Self::Account {
                rw_counter,
                is_write,
                account_address,
                field_tag,
                value,
                value_prev,
            } => {
                let to_scalar = |value: &Word| match field_tag {
                    AccountFieldTag::Nonce => value.to_scalar().unwrap(),
                    _ => RandomLinearCombination::random_linear_combine(
                        value.to_le_bytes(),
                        randomness,
                    ),
                };
                [
                    F::from(*rw_counter as u64),
                    F::from(*is_write as u64),
                    F::from(RwTableTag::Account as u64),
                    account_address.to_scalar().unwrap(),
                    F::from(*field_tag as u64),
                    F::zero(),
                    to_scalar(value),
                    to_scalar(value_prev),
                    F::zero(),
                    F::zero(),
                ]
                .into()
            }
            Self::CallContext {
                rw_counter,
                is_write,
                call_id,
                field_tag,
                value,
            } => [
                F::from(*rw_counter as u64),
                F::from(*is_write as u64),
                F::from(RwTableTag::CallContext as u64),
                F::from(*call_id as u64),
                F::from(*field_tag as u64),
                F::zero(),
                match field_tag {
                    CallContextFieldTag::CodeSource | CallContextFieldTag::Value => {
                        RandomLinearCombination::random_linear_combine(
                            value.to_le_bytes(),
                            randomness,
                        )
                    }
                    CallContextFieldTag::IsSuccess => value.to_scalar().unwrap(),
                    _ => F::from(value.low_u64()),
                },
                F::zero(),
                F::zero(),
                F::zero(),
            ]
            .into(),
            Self::Stack {
                rw_counter,
                is_write,
                call_id,
                stack_pointer,
                value,
            } => [
                F::from(*rw_counter as u64),
                F::from(*is_write as u64),
                F::from(RwTableTag::Stack as u64),
                F::from(*call_id as u64),
                F::from(*stack_pointer as u64),
                F::zero(),
                RandomLinearCombination::random_linear_combine(value.to_le_bytes(), randomness),
                F::zero(),
                F::zero(),
                F::zero(),
            ]
            .into(),
            Self::Memory {
                rw_counter,
                is_write,
                call_id,
                memory_address,
                byte,
            } => [
                F::from(*rw_counter as u64),
                F::from(*is_write as u64),
                F::from(RwTableTag::Memory as u64),
                F::from(*call_id as u64),
                F::from(*memory_address),
                F::zero(),
                F::from(*byte as u64),
                F::zero(),
                F::zero(),
                F::zero(),
            ]
            .into(),
            Self::AccountStorage {
                rw_counter,
                is_write,
                account_address,
                storage_key,
                value,
                value_prev,
                tx_id,
                committed_value,
            } => [
                F::from(*rw_counter as u64),
                F::from(*is_write as u64),
                F::from(RwTableTag::AccountStorage as u64),
                account_address.to_scalar().unwrap(),
                RandomLinearCombination::random_linear_combine(
                    storage_key.to_le_bytes(),
                    randomness,
                ),
                F::zero(),
                RandomLinearCombination::random_linear_combine(value.to_le_bytes(), randomness),
                RandomLinearCombination::random_linear_combine(
                    value_prev.to_le_bytes(),
                    randomness,
                ),
                F::from(*tx_id as u64),
                RandomLinearCombination::random_linear_combine(
                    committed_value.to_le_bytes(),
                    randomness,
                ),
            ]
            .into(),
            _ => unimplemented!(),
        }
    }
}

impl From<&circuit_input_builder::Block> for BlockContext {
    fn from(block: &circuit_input_builder::Block) -> Self {
        Self {
            coinbase: block.coinbase,
            gas_limit: block.gas_limit,
            number: block.number,
            timestamp: block.timestamp,
            difficulty: block.difficulty,
            base_fee: block.base_fee,
            history_hashes: block.history_hashes.clone(),
        }
    }
}

impl From<&operation::OperationContainer> for RwMap {
    fn from(container: &operation::OperationContainer) -> Self {
        let mut rws = HashMap::default();

        rws.insert(
            RwTableTag::TxAccessListAccount,
            container
                .tx_access_list_account
                .iter()
                .map(|op| Rw::TxAccessListAccount {
                    rw_counter: op.rwc().into(),
                    is_write: true,
                    tx_id: op.op().tx_id,
                    account_address: op.op().address,
                    value: op.op().value,
                    value_prev: op.op().value_prev,
                })
                .collect(),
        );
        rws.insert(
            RwTableTag::TxAccessListAccountStorage,
            container
                .tx_access_list_account_storage
                .iter()
                .map(|op| Rw::TxAccessListAccountStorage {
                    rw_counter: op.rwc().into(),
                    is_write: true,
                    tx_id: op.op().tx_id,
                    account_address: op.op().address,
                    storage_key: op.op().key,
                    value: op.op().value,
                    value_prev: op.op().value_prev,
                })
                .collect(),
        );
        rws.insert(
            RwTableTag::TxRefund,
            container
                .tx_refund
                .iter()
                .map(|op| Rw::TxRefund {
                    rw_counter: op.rwc().into(),
                    is_write: op.rw().is_write(),
                    tx_id: op.op().tx_id,
                    value: op.op().value,
                    value_prev: op.op().value_prev,
                })
                .collect(),
        );
        rws.insert(
            RwTableTag::Account,
            container
                .account
                .iter()
                .map(|op| Rw::Account {
                    rw_counter: op.rwc().into(),
                    is_write: op.rw().is_write(),
                    account_address: op.op().address,
                    field_tag: match op.op().field {
                        AccountField::Nonce => AccountFieldTag::Nonce,
                        AccountField::Balance => AccountFieldTag::Balance,
                        AccountField::CodeHash => AccountFieldTag::CodeHash,
                    },
                    value: op.op().value,
                    value_prev: op.op().value_prev,
                })
                .collect(),
        );
        rws.insert(
            RwTableTag::AccountStorage,
            container
                .storage
                .iter()
                .map(|op| Rw::AccountStorage {
                    rw_counter: op.rwc().into(),
                    is_write: op.rw().is_write(),
                    account_address: op.op().address,
                    storage_key: op.op().key,
                    value: op.op().value,
                    value_prev: op.op().value_prev,
                    tx_id: op.op().tx_id,
                    committed_value: op.op().committed_value,
                })
                .collect(),
        );
        rws.insert(
            RwTableTag::AccountDestructed,
            container
                .account_destructed
                .iter()
                .map(|op| Rw::AccountDestructed {
                    rw_counter: op.rwc().into(),
                    is_write: true,
                    tx_id: op.op().tx_id,
                    account_address: op.op().address,
                    value: op.op().value,
                    value_prev: op.op().value_prev,
                })
                .collect(),
        );
        rws.insert(
            RwTableTag::CallContext,
            container
                .call_context
                .iter()
                .map(|op| Rw::CallContext {
                    rw_counter: op.rwc().into(),
                    is_write: op.rw().is_write(),
                    call_id: op.op().call_id,
                    field_tag: match op.op().field {
                        CallContextField::RwCounterEndOfReversion => {
                            CallContextFieldTag::RwCounterEndOfReversion
                        }
                        CallContextField::CallerId => CallContextFieldTag::CallerId,
                        CallContextField::TxId => CallContextFieldTag::TxId,
                        CallContextField::Depth => CallContextFieldTag::Depth,
                        CallContextField::CallerAddress => CallContextFieldTag::CallerAddress,
                        CallContextField::CalleeAddress => CallContextFieldTag::CalleeAddress,
                        CallContextField::CallDataOffset => CallContextFieldTag::CallDataOffset,
                        CallContextField::CallDataLength => CallContextFieldTag::CallDataLength,
                        CallContextField::ReturnDataOffset => CallContextFieldTag::ReturnDataOffset,
                        CallContextField::ReturnDataLength => CallContextFieldTag::ReturnDataLength,
                        CallContextField::Value => CallContextFieldTag::Value,
                        CallContextField::IsSuccess => CallContextFieldTag::IsSuccess,
                        CallContextField::IsPersistent => CallContextFieldTag::IsPersistent,
                        CallContextField::IsStatic => CallContextFieldTag::IsStatic,
                        CallContextField::IsRoot => CallContextFieldTag::IsRoot,
                        CallContextField::IsCreate => CallContextFieldTag::IsCreate,
                        CallContextField::CodeSource => CallContextFieldTag::CodeSource,
                        CallContextField::ProgramCounter => CallContextFieldTag::ProgramCounter,
                        CallContextField::StackPointer => CallContextFieldTag::StackPointer,
                        CallContextField::GasLeft => CallContextFieldTag::GasLeft,
                        CallContextField::MemorySize => CallContextFieldTag::MemorySize,
                        CallContextField::StateWriteCounter => {
                            CallContextFieldTag::StateWriteCounter
                        }
                    },
                    value: op.op().value,
                })
                .collect(),
        );
        rws.insert(
            RwTableTag::Stack,
            container
                .stack
                .iter()
                .map(|op| Rw::Stack {
                    rw_counter: op.rwc().into(),
                    is_write: op.rw().is_write(),
                    call_id: op.op().call_id(),
                    stack_pointer: usize::from(*op.op().address()),
                    value: *op.op().value(),
                })
                .collect(),
        );
        rws.insert(
            RwTableTag::Memory,
            container
                .memory
                .iter()
                .map(|op| Rw::Memory {
                    rw_counter: op.rwc().into(),
                    is_write: op.rw().is_write(),
                    call_id: op.op().call_id(),
                    memory_address: u64::from_le_bytes(
                        op.op().address().to_le_bytes()[..8].try_into().unwrap(),
                    ),
                    byte: op.op().value(),
                })
                .collect(),
        );

        Self(rws)
    }
}

impl From<&ExecError> for ExecutionState {
    fn from(error: &ExecError) -> Self {
        match error {
            ExecError::Reverted => ExecutionState::ErrorReverted,
            ExecError::InvalidOpcode => ExecutionState::ErrorInvalidOpcode,
            ExecError::StackOverflow => ExecutionState::ErrorStackOverflow,
            ExecError::StackUnderflow => ExecutionState::ErrorStackUnderflow,
            ExecError::WriteProtection => ExecutionState::ErrorWriteProtection,
            ExecError::Depth => ExecutionState::ErrorDepth,
            ExecError::InsufficientBalance => ExecutionState::ErrorInsufficientBalance,
            ExecError::ContractAddressCollision => ExecutionState::ErrorContractAddressCollision,
            ExecError::InvalidCreationCode => ExecutionState::ErrorInvalidCreationCode,
            ExecError::InvalidJump => ExecutionState::ErrorInvalidJump,
            ExecError::ReturnDataOutOfBounds => ExecutionState::ErrorReturnDataOutOfBound,
            ExecError::CodeStoreOutOfGas => ExecutionState::ErrorOutOfGasCodeStore,
            ExecError::MaxCodeSizeExceeded => ExecutionState::ErrorMaxCodeSizeExceeded,
            ExecError::OutOfGas(oog_error) => match oog_error {
                OogError::Constant => ExecutionState::ErrorOutOfGasConstant,
                OogError::PureMemory => ExecutionState::ErrorOutOfGasPureMemory,
                OogError::Sha3 => ExecutionState::ErrorOutOfGasSHA3,
                OogError::CallDataCopy => ExecutionState::ErrorOutOfGasCALLDATACOPY,
                OogError::CodeCopy => ExecutionState::ErrorOutOfGasCODECOPY,
                OogError::ExtCodeCopy => ExecutionState::ErrorOutOfGasEXTCODECOPY,
                OogError::ReturnDataCopy => ExecutionState::ErrorOutOfGasRETURNDATACOPY,
                OogError::Log => ExecutionState::ErrorOutOfGasLOG,
                OogError::Call => ExecutionState::ErrorOutOfGasCALL,
                OogError::CallCode => ExecutionState::ErrorOutOfGasCALLCODE,
                OogError::DelegateCall => ExecutionState::ErrorOutOfGasDELEGATECALL,
                OogError::Create2 => ExecutionState::ErrorOutOfGasCREATE2,
                OogError::StaticCall => ExecutionState::ErrorOutOfGasSTATICCALL,
            },
        }
    }
}

impl From<&bus_mapping::circuit_input_builder::ExecStep> for ExecutionState {
    fn from(step: &bus_mapping::circuit_input_builder::ExecStep) -> Self {
        if let Some(error) = step.error.as_ref() {
            return error.into();
        }
        if step.op.is_dup() {
            return ExecutionState::DUP;
        }
        if step.op.is_push() {
            return ExecutionState::PUSH;
        }
        if step.op.is_swap() {
            return ExecutionState::SWAP;
        }
        match step.op {
            OpcodeId::ADD => ExecutionState::ADD,
            OpcodeId::MUL => ExecutionState::MUL,
            OpcodeId::SUB => ExecutionState::ADD,
            OpcodeId::EQ | OpcodeId::LT | OpcodeId::GT => ExecutionState::CMP,
            OpcodeId::SLT | OpcodeId::SGT => ExecutionState::SCMP,
            OpcodeId::SIGNEXTEND => ExecutionState::SIGNEXTEND,
            OpcodeId::STOP => ExecutionState::STOP,
            OpcodeId::AND => ExecutionState::BITWISE,
            OpcodeId::XOR => ExecutionState::BITWISE,
            OpcodeId::OR => ExecutionState::BITWISE,
            OpcodeId::POP => ExecutionState::POP,
            OpcodeId::PUSH32 => ExecutionState::PUSH,
            OpcodeId::BYTE => ExecutionState::BYTE,
            OpcodeId::MLOAD => ExecutionState::MEMORY,
            OpcodeId::MSTORE => ExecutionState::MEMORY,
            OpcodeId::MSTORE8 => ExecutionState::MEMORY,
            OpcodeId::JUMPDEST => ExecutionState::JUMPDEST,
            OpcodeId::JUMP => ExecutionState::JUMP,
            OpcodeId::JUMPI => ExecutionState::JUMPI,
            OpcodeId::PC => ExecutionState::PC,
            OpcodeId::MSIZE => ExecutionState::MSIZE,
            OpcodeId::CALLER => ExecutionState::CALLER,
            OpcodeId::CALLVALUE => ExecutionState::CALLVALUE,
            OpcodeId::COINBASE => ExecutionState::COINBASE,
            OpcodeId::TIMESTAMP => ExecutionState::TIMESTAMP,
            OpcodeId::GAS => ExecutionState::GAS,
            OpcodeId::SLOAD => ExecutionState::SLOAD,
            _ => unimplemented!("unimplemented opcode {:?}", step.op),
        }
    }
}

impl From<&eth_types::bytecode::Bytecode> for Bytecode {
    fn from(b: &eth_types::bytecode::Bytecode) -> Self {
        Bytecode::new(b.to_vec())
    }
}

fn step_convert(step: &circuit_input_builder::ExecStep) -> ExecStep {
    ExecStep {
        call_index: step.call_index,
        rw_indices: step
            .bus_mapping_instance
            .iter()
            .map(|x| {
                let tag = match x.target() {
                    operation::Target::Memory => RwTableTag::Memory,
                    operation::Target::Stack => RwTableTag::Stack,
                    operation::Target::Storage => RwTableTag::AccountStorage,
                    operation::Target::TxAccessListAccount => RwTableTag::TxAccessListAccount,
                    operation::Target::TxAccessListAccountStorage => {
                        RwTableTag::TxAccessListAccountStorage
                    }
                    operation::Target::TxRefund => RwTableTag::TxRefund,
                    operation::Target::Account => RwTableTag::Account,
                    operation::Target::AccountDestructed => RwTableTag::AccountDestructed,
                    operation::Target::CallContext => RwTableTag::CallContext,
                };
                (tag, x.as_usize())
            })
            .collect(),
        execution_state: ExecutionState::from(step),
        rw_counter: usize::from(step.rwc),
        program_counter: usize::from(step.pc) as u64,
        stack_pointer: STACK_CAPACITY - step.stack_size,
        gas_left: step.gas_left.0,
        gas_cost: step.gas_cost.as_u64(),
        opcode: Some(step.op),
        memory_size: step.memory_size as u64,
        state_write_counter: step.swc,
        aux_data: Default::default(),
    }
}

fn tx_convert(tx: &circuit_input_builder::Transaction) -> Transaction {
    Transaction {
        id: 1,
        nonce: tx.nonce,
        gas: tx.gas,
        gas_price: tx.gas_price,
        caller_address: tx.from,
        callee_address: tx.to,
        is_create: tx.is_create(),
        value: tx.value,
        call_data: tx.input.clone(),
        call_data_length: tx.input.len(),
        call_data_gas_cost: tx
            .input
            .iter()
            .fold(0, |acc, byte| acc + if *byte == 0 { 4 } else { 16 }),
        calls: tx
            .calls()
            .iter()
            .map(|call| Call {
                id: call.call_id,
                is_root: call.is_root,
                is_create: call.is_create(),
                code_source: match call.code_source {
                    circuit_input_builder::CodeSource::Address(_) => {
                        CodeSource::Account(call.code_hash.to_word())
                    }
                    _ => unimplemented!(),
                },
                rw_counter_end_of_reversion: call.rw_counter_end_of_reversion,
                caller_id: call.caller_id,
                depth: call.depth,
                caller_address: call.caller_address,
                callee_address: call.address,
                call_data_offset: call.call_data_offset,
                call_data_length: call.call_data_length,
                return_data_offset: call.return_data_offset,
                return_data_length: call.return_data_length,
                value: call.value,
                is_success: call.is_success,
                is_persistent: call.is_persistent,
                is_static: call.is_static,
            })
            .collect(),
        steps: tx.steps().iter().map(step_convert).collect(),
    }
}
pub fn block_convert(
    block: &circuit_input_builder::Block,
    code_db: &bus_mapping::state_db::CodeDB,
) -> Block<Fp> {
    Block {
        randomness: Fp::rand(),
        context: block.into(),
        rws: RwMap::from(&block.container),
        txs: block.txs().iter().map(tx_convert).collect(),
        bytecodes: block
            .txs()
            .iter()
            .flat_map(|tx| {
                tx.calls()
                    .iter()
                    .map(|call| Bytecode::new(code_db.0.get(&call.code_hash).unwrap().to_vec()))
            })
            .collect(),
    }
}<|MERGE_RESOLUTION|>--- conflicted
+++ resolved
@@ -601,11 +601,7 @@
         }
     }
 
-<<<<<<< HEAD
-    pub fn table_assignment<F: FieldExt>(&self, randomness: F) -> [F; 10] {
-=======
     pub fn table_assignment<F: FieldExt>(&self, randomness: F) -> RwRow<F> {
->>>>>>> 2283e970
         match self {
             Self::TxAccessListAccount {
                 rw_counter,
