use crate::{
    evm_circuit::{
        param::{LOOKUP_CONFIG, N_BYTES_MEMORY_ADDRESS, N_COPY_COLUMNS},
        table::Table,
    },
    util::{query_expression, Expr},
};
use eth_types::U256;
use halo2_proofs::{
    arithmetic::FieldExt,
    circuit::{AssignedCell, Region, Value},
    plonk::{Advice, Assigned, Column, ConstraintSystem, Error, Expression, VirtualCells},
    poly::Rotation,
};
use itertools::Itertools;
use std::collections::BTreeMap;

pub(crate) mod common_gadget;
pub(crate) mod constraint_builder;
pub(crate) mod math_gadget;
pub(crate) mod memory_gadget;

pub use gadgets::util::{and, not, or, select, sum};

#[derive(Clone, Debug)]
pub(crate) struct Cell<F> {
    // expression for constraint
    expression: Expression<F>,
    column: Column<Advice>,
    // relative position to selector for synthesis
    rotation: usize,
}

impl<F: FieldExt> Cell<F> {
    pub(crate) fn new(meta: &mut VirtualCells<F>, column: Column<Advice>, rotation: usize) -> Self {
        Self {
            expression: meta.query_advice(column, Rotation(rotation as i32)),
            column,
            rotation,
        }
    }

    pub(crate) fn assign(
        &self,
        region: &mut CachedRegion<'_, '_, F>,
        offset: usize,
        value: Value<F>,
    ) -> Result<AssignedCell<F, F>, Error> {
        region.assign_advice(
            || {
                format!(
                    "Cell column: {:?} and rotation: {}",
                    self.column, self.rotation
                )
            },
            self.column,
            offset + self.rotation,
            || value,
        )
    }
}

impl<F: FieldExt> Expr<F> for Cell<F> {
    fn expr(&self) -> Expression<F> {
        self.expression.clone()
    }
}

impl<F: FieldExt> Expr<F> for &Cell<F> {
    fn expr(&self) -> Expression<F> {
        self.expression.clone()
    }
}

pub struct CachedRegion<'r, 'b, F: FieldExt> {
    region: &'r mut Region<'b, F>,
    advice: Vec<Vec<F>>,
    advice_columns: Vec<Column<Advice>>,
    power_of_randomness: [F; 31],
    width_start: usize,
    height_start: usize,
}

impl<'r, 'b, F: FieldExt> CachedRegion<'r, 'b, F> {
    /// New cached region
    pub(crate) fn new(
        region: &'r mut Region<'b, F>,
        power_of_randomness: [F; 31],
        advice_columns: Vec<Column<Advice>>,
        height: usize,
        height_start: usize,
    ) -> Self {
        Self {
            region,
            advice: vec![vec![F::zero(); height]; advice_columns.len()],
            power_of_randomness,
            width_start: advice_columns[0].index(),
            height_start,
            advice_columns,
        }
    }

<<<<<<< HEAD
    /// Repeatedly assign the locally cached witnesses.
    /// This method can be used as a "quick" path for assignment for repeated
    /// padding rows
=======
    /// This method replicates the assignment of 1 row at height_start (which
    /// must be already assigned via the CachedRegion) into a range of rows
    /// indicated by offset_begin, offset_end. It can be used as a "quick"
    /// path for assignment for repeated padding rows.
>>>>>>> 69c0a4a2
    pub fn replicate_assignment_for_range<A, AR>(
        &mut self,
        annotation: A,
        offset_begin: usize,
        offset_end: usize,
    ) -> Result<(), Error>
    where
        A: Fn() -> AR,
        AR: Into<String>,
    {
        for (v, column) in self
            .advice
            .iter()
            .map(|values| values[0])
            .zip_eq(self.advice_columns.iter())
        {
            if v.is_zero_vartime() {
                continue;
            }
            let annotation: &String = &annotation().into();
            for offset in offset_begin..offset_end {
                self.region
                    .assign_advice(|| annotation, *column, offset, || Value::known(v))?;
            }
        }

        Ok(())
    }

    /// Assign an advice column value (witness).
    pub fn assign_advice<'v, V, VR, A, AR>(
        &'v mut self,
        annotation: A,
        column: Column<Advice>,
        offset: usize,
        to: V,
    ) -> Result<AssignedCell<VR, F>, Error>
    where
        V: FnMut() -> Value<VR> + 'v,
        for<'vr> Assigned<F>: From<&'vr VR>,
        A: Fn() -> AR,
        AR: Into<String>,
    {
        // Actually set the value
        let res = self.region.assign_advice(annotation, column, offset, to);
        // Cache the value
        if let Result::Ok(cell) = &res {
            cell.value_field().map(|f| {
                self.advice[column.index() - self.width_start][offset - self.height_start] =
                    f.evaluate();
            });
        }
        res
    }

    pub fn get_fixed(&self, _row_index: usize, _column_index: usize, _rotation: Rotation) -> F {
        unimplemented!("fixed column");
    }

    pub fn get_advice(&self, row_index: usize, column_index: usize, rotation: Rotation) -> F {
        self.advice[column_index - self.width_start]
            [(((row_index - self.height_start) as i32) + rotation.0) as usize]
    }

    pub fn get_instance(&self, _row_index: usize, column_index: usize, _rotation: Rotation) -> F {
        self.power_of_randomness[column_index]
    }

    /// Constrains a cell to have a constant value.
    ///
    /// Returns an error if the cell is in a column where equality has not been
    /// enabled.
    pub fn constrain_constant<VR>(
        &mut self,
        cell: AssignedCell<F, F>,
        constant: VR,
    ) -> Result<(), Error>
    where
        VR: Into<Assigned<F>>,
    {
        self.region.constrain_constant(cell.cell(), constant.into())
    }
}

#[derive(Debug, Clone)]
pub struct StoredExpression<F> {
    pub(crate) name: String,
    cell: Cell<F>,
    cell_type: CellType,
    expr: Expression<F>,
    expr_id: String,
}

impl<F: FieldExt> StoredExpression<F> {
    pub fn assign(
        &self,
        region: &mut CachedRegion<'_, '_, F>,
        offset: usize,
    ) -> Result<AssignedCell<F, F>, Error> {
        let value = self.expr.evaluate(
            &|scalar| scalar,
            &|_| unimplemented!("selector column"),
            &|fixed_query| {
                region.get_fixed(offset, fixed_query.column_index(), fixed_query.rotation())
            },
            &|advide_query| {
                region.get_advice(offset, advide_query.column_index(), advide_query.rotation())
            },
            &|instance_query| {
                region.get_instance(
                    offset,
                    instance_query.column_index(),
                    instance_query.rotation(),
                )
            },
            &|_| unimplemented!(),
            &|a| -a,
            &|a, b| a + b,
            &|a, b| a * b,
            &|a, scalar| a * scalar,
        );
        self.cell.assign(region, offset, Value::known(value))
    }
}

#[derive(Clone, Copy, Debug, PartialEq, Eq, PartialOrd, Ord)]
pub(crate) enum CellType {
    Storage,
    StoragePermutation,
    Lookup(Table),
}

#[derive(Clone, Debug)]
pub(crate) struct CellColumn<F> {
    pub(crate) index: usize,
    pub(crate) cell_type: CellType,
    pub(crate) height: usize,
    pub(crate) expr: Expression<F>,
}

impl<F: FieldExt> Expr<F> for CellColumn<F> {
    fn expr(&self) -> Expression<F> {
        self.expr.clone()
    }
}

#[derive(Clone, Debug)]
pub(crate) struct CellManager<F> {
    width: usize,
    height: usize,
    cells: Vec<Cell<F>>,
    columns: Vec<CellColumn<F>>,
}

impl<F: FieldExt> CellManager<F> {
    pub(crate) fn new(
        meta: &mut ConstraintSystem<F>,
        height: usize,
        advices: &[Column<Advice>],
        height_offset: usize,
    ) -> Self {
        // Setup the columns and query the cells
        let width = advices.len();
        let mut cells = Vec::with_capacity(height * width);
        let mut columns = Vec::with_capacity(width);
        query_expression(meta, |meta| {
            for c in 0..width {
                for r in 0..height {
                    cells.push(Cell::new(meta, advices[c], height_offset + r));
                }
                columns.push(CellColumn {
                    index: c,
                    cell_type: CellType::Storage,
                    height: 0,
                    expr: cells[c * height].expr(),
                });
            }
        });

        // Mark columns used for lookups
        let mut column_idx = 0;
        for &(table, count) in LOOKUP_CONFIG {
            for _ in 0usize..count {
                columns[column_idx].cell_type = CellType::Lookup(table);
                column_idx += 1;
            }
        }
        // Mark columns used for copy constraints
        for _ in 0..N_COPY_COLUMNS {
            meta.enable_equality(advices[column_idx]);
            columns[column_idx].cell_type = CellType::StoragePermutation;
            column_idx += 1;
        }

        Self {
            width,
            height,
            cells,
            columns,
        }
    }

    pub(crate) fn query_cells(&mut self, cell_type: CellType, count: usize) -> Vec<Cell<F>> {
        let mut cells = Vec::with_capacity(count);
        while cells.len() < count {
            let column_idx = self.next_column(cell_type);
            let column = &mut self.columns[column_idx];
            cells.push(self.cells[column_idx * self.height + column.height].clone());
            column.height += 1;
        }
        cells
    }

    pub(crate) fn query_cell(&mut self, cell_type: CellType) -> Cell<F> {
        self.query_cells(cell_type, 1)[0].clone()
    }

    fn next_column(&self, cell_type: CellType) -> usize {
        let mut best_index: Option<usize> = None;
        let mut best_height = self.height;
        for column in self.columns.iter() {
            if column.cell_type == cell_type && column.height < best_height {
                best_index = Some(column.index);
                best_height = column.height;
            }
        }
        // Replace a CellType::Storage by CellType::StoragePermutation if the later has
        // better height
        if cell_type == CellType::Storage {
            for column in self.columns.iter() {
                if column.cell_type == CellType::StoragePermutation && column.height < best_height {
                    best_index = Some(column.index);
                    best_height = column.height;
                }
            }
        }
        match best_index {
            Some(index) => index,
            None => unreachable!("not enough cells for query: {:?}", cell_type),
        }
    }

    pub(crate) fn get_height(&self) -> usize {
        self.columns
            .iter()
            .map(|column| column.height)
            .max()
            .unwrap()
    }

    /// Returns a map of CellType -> (width, height, num_cells)
    pub(crate) fn get_stats(&self) -> BTreeMap<CellType, (usize, usize, usize)> {
        let mut data = BTreeMap::new();
        for column in self.columns.iter() {
            let (mut count, mut height, mut num_cells) =
                data.get(&column.cell_type).unwrap_or(&(0, 0, 0));
            count += 1;
            height = height.max(column.height);
            num_cells += column.height;
            data.insert(column.cell_type, (count, height, num_cells));
        }
        data
    }

    pub(crate) fn columns(&self) -> &[CellColumn<F>] {
        &self.columns
    }
}

#[derive(Clone, Debug)]
pub(crate) struct RandomLinearCombination<F, const N: usize> {
    // random linear combination expression of cells
    expression: Expression<F>,
    // inner cells in little-endian for synthesis
    pub(crate) cells: [Cell<F>; N],
}

impl<F: FieldExt, const N: usize> RandomLinearCombination<F, N> {
    const N_BYTES: usize = N;

    pub(crate) fn random_linear_combine(bytes: [u8; N], randomness: F) -> F {
        rlc::value(&bytes, randomness)
    }

    pub(crate) fn random_linear_combine_expr(
        bytes: [Expression<F>; N],
        power_of_randomness: &[Expression<F>],
    ) -> Expression<F> {
        rlc::expr(&bytes, power_of_randomness)
    }

    pub(crate) fn new(cells: [Cell<F>; N], power_of_randomness: &[Expression<F>]) -> Self {
        Self {
            expression: Self::random_linear_combine_expr(
                cells.clone().map(|cell| cell.expr()),
                power_of_randomness,
            ),
            cells,
        }
    }

    pub(crate) fn assign(
        &self,
        region: &mut CachedRegion<'_, '_, F>,
        offset: usize,
        bytes: Option<[u8; N]>,
    ) -> Result<Vec<AssignedCell<F, F>>, Error> {
        bytes.map_or(Err(Error::Synthesis), |bytes| {
            self.cells
                .iter()
                .zip(bytes.iter())
                .map(|(cell, byte)| {
                    cell.assign(region, offset, Value::known(F::from(*byte as u64)))
                })
                .collect()
        })
    }
}

impl<F: FieldExt, const N: usize> Expr<F> for RandomLinearCombination<F, N> {
    fn expr(&self) -> Expression<F> {
        self.expression.clone()
    }
}

pub(crate) type Word<F> = RandomLinearCombination<F, 32>;
pub(crate) type MemoryAddress<F> = RandomLinearCombination<F, N_BYTES_MEMORY_ADDRESS>;

/// Decodes a field element from its byte representation
pub(crate) mod from_bytes {
    use crate::{evm_circuit::param::MAX_N_BYTES_INTEGER, util::Expr};
    use halo2_proofs::{arithmetic::FieldExt, plonk::Expression};

    pub(crate) fn expr<F: FieldExt, E: Expr<F>>(bytes: &[E]) -> Expression<F> {
        debug_assert!(
            bytes.len() <= MAX_N_BYTES_INTEGER,
            "Too many bytes to compose an integer in field"
        );
        let mut value = 0.expr();
        let mut multiplier = F::one();
        for byte in bytes.iter() {
            value = value + byte.expr() * multiplier;
            multiplier *= F::from(256);
        }
        value
    }

    pub(crate) fn value<F: FieldExt>(bytes: &[u8]) -> F {
        debug_assert!(
            bytes.len() <= MAX_N_BYTES_INTEGER,
            "Too many bytes to compose an integer in field"
        );
        let mut value = F::zero();
        let mut multiplier = F::one();
        for byte in bytes.iter() {
            value += F::from(*byte as u64) * multiplier;
            multiplier *= F::from(256);
        }
        value
    }
}

/// Returns the random linear combination of the inputs.
/// Encoding is done as follows: v_0 * R^0 + v_1 * R^1 + ...
pub(crate) mod rlc {
    use crate::util::Expr;
    use halo2_proofs::{arithmetic::FieldExt, plonk::Expression};

    pub(crate) fn expr<F: FieldExt, E: Expr<F>>(
        expressions: &[E],
        power_of_randomness: &[E],
    ) -> Expression<F> {
        debug_assert!(expressions.len() <= power_of_randomness.len() + 1);

        let mut rlc = expressions[0].expr();
        for (expression, randomness) in expressions[1..].iter().zip(power_of_randomness.iter()) {
            rlc = rlc + expression.expr() * randomness.expr();
        }
        rlc
    }

    pub(crate) fn value<'a, F: FieldExt, I>(values: I, randomness: F) -> F
    where
        I: IntoIterator<Item = &'a u8>,
        <I as IntoIterator>::IntoIter: DoubleEndedIterator,
    {
        values.into_iter().rev().fold(F::zero(), |acc, value| {
            acc * randomness + F::from(*value as u64)
        })
    }
}

/// Returns 2**by as FieldExt
pub(crate) fn pow_of_two<F: FieldExt>(by: usize) -> F {
    F::from(2).pow(&[by as u64, 0, 0, 0])
}

/// Returns 2**by as Expression
pub(crate) fn pow_of_two_expr<F: FieldExt>(by: usize) -> Expression<F> {
    Expression::Constant(pow_of_two(by))
}

/// Returns tuple consists of low and high part of U256
pub(crate) fn split_u256(value: &U256) -> (U256, U256) {
    (
        U256([value.0[0], value.0[1], 0, 0]),
        U256([value.0[2], value.0[3], 0, 0]),
    )
}

/// Split a U256 value into 4 64-bit limbs stored in U256 values.
pub(crate) fn split_u256_limb64(value: &U256) -> [U256; 4] {
    [
        U256([value.0[0], 0, 0, 0]),
        U256([value.0[1], 0, 0, 0]),
        U256([value.0[2], 0, 0, 0]),
        U256([value.0[3], 0, 0, 0]),
    ]
}<|MERGE_RESOLUTION|>--- conflicted
+++ resolved
@@ -100,16 +100,39 @@
         }
     }
 
-<<<<<<< HEAD
     /// Repeatedly assign the locally cached witnesses.
     /// This method can be used as a "quick" path for assignment for repeated
     /// padding rows
-=======
+    pub fn replicate_assignment_for_range<A, AR>(
+        &mut self,
+        annotation: A,
+        offset_begin: usize,
+        offset_end: usize,
+    ) -> Result<(), Error>
+    where
+        A: Fn() -> AR,
+        AR: Into<String>,
+    {
+        for (v, column) in self
+            .advice
+            .iter()
+            .map(|values| values[0])
+            .zip_eq(self.advice_columns.iter())
+        {
+            if v.is_zero_vartime() {
+                continue;
+            }
+            let annotation: &String = &annotation().into();
+            for offset in offset_begin..offset_end {
+                self.region
+                    .assign_advice(|| annotation, *column, offset, || Value::known(v))?;
+            }
+    }
+
     /// This method replicates the assignment of 1 row at height_start (which
     /// must be already assigned via the CachedRegion) into a range of rows
     /// indicated by offset_begin, offset_end. It can be used as a "quick"
     /// path for assignment for repeated padding rows.
->>>>>>> 69c0a4a2
     pub fn replicate_assignment_for_range<A, AR>(
         &mut self,
         annotation: A,
